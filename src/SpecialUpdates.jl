module SpecialUpdates

using Random
using Statistics
using Parameters
using Printf
using LinearAlgebra
using SparseArrays
using StatsBase

using ..Utilities: get_index, reshaped, swap!
using ..Models: AbstractModel, HolsteinModel, SSHModel, update_model!, mulM!, muldMdx!, mulMᵀ!, construct_M
using ..PhononAction: calc_Sb
using ..HMC: HybridMonteCarlo, refresh_ϕ!, calc_S, calc_Sf, calc_O⁻¹Λϕ!, update_Λ!

export SpecialUpdate, NullUpdate, ReflectionUpdate, SwapUpdate, special_update!

"""
Abstract type to represent special updates.
"""
abstract type SpecialUpdate end


"""
Represent Null Special Update, meant to act as a placeholder in the code
when no special update is being used.
"""
struct NullUpdate <: SpecialUpdate

    """
    Whether the updater is active (always false).
    """
    active::Bool

    """
    Frequency of updates (set to 1 because never active).
    """
    freq::Int

    function NullUpdate()

        return new(false,1)
    end
end

"""
NullUpdate behavior.
"""
function special_update!(model::AbstractModel{T},hmc::HybridMonteCarlo{T},nu::NullUpdate,preconditioner)::T where {T<:AbstractFloat}

    return 0.0
end

"""
Performs Reflection update on Holstein model where (xᵢ)⟶(-xᵢ) on some set of sites i.
On all other models it is a null operation.
"""
mutable struct ReflectionUpdate <: SpecialUpdate

    """
    Whether the updater is turned on.
    """
    active::Bool

    """
    Frequency of special updates.
    """
    freq::Int
    
    """
    Number of sites the reflection will be applied to.
    """
    nsites::Int

    """
    Which sites the reflection will be applied to.
    """
    sites::Vector{Int}
<<<<<<< HEAD

    function ReflectionUpdate(x::AbstractVector{T},Nph::Int,active::Bool,freq::Int,nsites::Int) where {T<:AbstractFloat}

        if nsites <= 0 || freq <= 0
            active = false
            sites  = zeros(Int,0)
        else
            sites = zeros(Int,nsites)
        end
        return new{T}(active,freq,nsites,sites)
    end
=======
>>>>>>> 86bb2b31
end

function ReflectionUpdate(model::HolsteinModel,freq::Int,nsites::Int)

    nsites = min(model.Nph,nsites)
    sites = zeros(Int,nsites)
    return ReflectionUpdate(true,freq,nsites,sites)
end

function ReflectionUpdate(model::AbstractModel,freq::Int,nsites::Int)

    sites = Vector{Int}(undef,0)
    return ReflectionUpdate(false,freq,0,sites)
end

"""
Apply reflection updates to Holstein model.
"""
function special_update!(model::HolsteinModel{T},hmc::HybridMonteCarlo{T},ru::ReflectionUpdate,preconditioner)::T where {T<:AbstractFloat}

    @unpack Nph, Lτ = model
    @unpack nsites, sites = ru
<<<<<<< HEAD

    # get all phonon fields
    x = reshaped(model.x,Lτ,Nph)

    # randomly sample sites
    sample!(model.rng,1:Nph,sites,replace=false)
=======
>>>>>>> 86bb2b31

    # counts number of accepted reflections
    accepted = 0.0

    # if updater is active
    if ru.active

        # get all phonon fields
        x = reshaped(model.x,Lτ,Nph)

        # randomly sample sites
        sample!(model.rng,1:Nph,sites,replace=false)

        # update exp{-Δτ⋅V[x]}
        update_model!(model)

        # iterate over sites to apply reflection operation to
        for i in sites

            # resample ϕ
            refresh_ϕ!(hmc,model)

            # calculate O⁻¹⋅Λ⋅ϕ₊ and O⁻¹⋅Λ⋅ϕ₋
            iters = calc_O⁻¹Λϕ!(hmc,model,preconditioner,2.0)

            # get initial action
            S₀ = calc_S(hmc,model)

            # get phonon fields associated with site
            xᵢ = @view x[:,i]

            # reflect phonon fields
            @. xᵢ = -xᵢ

            # update exp{-Δτ⋅V[x]}
            update_model!(model)

            # calculate O⁻¹⋅Λ⋅ϕ₊ and O⁻¹⋅Λ⋅ϕ₋
            iters = calc_O⁻¹Λϕ!(hmc,model,preconditioner,2.0)

            # get final action
            S₁ = calc_S(hmc,model)

            # accept/reject decision
            if rand(model.rng) < exp(-(S₁-S₀))

                accepted += 1.0
            else

                # reflect phonon fields
                @. xᵢ = -xᵢ

                # update exp{-Δτ⋅V[x]}
                update_model!(model)
            end
        end
    end

    return accepted/nsites
end

function special_update!(model::AbstractModel{T},hmc::HybridMonteCarlo{T},ru::ReflectionUpdate,preconditioner)::T where {T<:AbstractFloat}

    return 0.0
end


"""
Swap update in Holstein model where adjacent sites swap phonon worldlines.
"""
mutable struct SwapUpdate <: SpecialUpdate

    """
    Whether is turned on.
    """
    active::Bool

    """
    Frequency of special update.
    """
    freq::Int

    """
    Number bonds to swap phonon position across.
    """
    nbonds::Int

    """
    The sites to apply the swap updates to.
    """
    bonds::Vector{Int}
end

function SwapUpdate(model::HolsteinModel,freq::Int,nbonds::Int)

    @unpack Nsites, Nbonds, neighbor_table = model

    if Nbonds==0
        active = false
    else
        active = true
    end
    nbonds = min(model.Nbonds,nbonds)
    bonds  = zeros(Int,nbonds)
    return SwapUpdate(active,freq,nbonds,bonds)
end

function SwapUpdate(model::AbstractModel,freq::Int,nbonds::Int)

    nbonds    = 0
    bonds     = Vector{Int}(undef,nbonds)
    return SwapUpdate(active,freq,nbonds,bonds)
end

"""
Apply swap updates to Holstein model.
"""
function special_update!(model::HolsteinModel{T},hmc::HybridMonteCarlo{T},su::SwapUpdate,preconditioner)::T where {T<:AbstractFloat}

    @unpack Nbonds, Nsites, Lτ, neighbor_table = model
    @unpack nbonds, bonds = su

    # counts number of accepted reflections
    accepted = 0.0

    # if updater is active
    if su.active

        # get all phonon fields
        x = reshaped(model.x,Lτ,Nsites)

        # randomly sample sites
        sample!(model.rng,1:Nbonds,bonds,replace=false)

        # update exp{-Δτ⋅V[x]}
        update_model!(model)

        # iterate over sites to apply reflection operation to
        for b in bonds

            # get a randomly selected neighbor table
            i = neighbor_table[1,b]
            j = neighbor_table[2,b]

            # get phonon fields associated with each sites
            xᵢ = @view x[:,i]
            xⱼ = @view x[:,j]

            # get mean phonon position on each site
            x̄ᵢ = mean(xᵢ)
            x̄ⱼ = mean(xⱼ)

            # resample ϕ
            refresh_ϕ!(hmc,model)

            # calculate O⁻¹⋅Λ⋅ϕ₊ and O⁻¹⋅Λ⋅ϕ₋
            iters = calc_O⁻¹Λϕ!(hmc,model,preconditioner,2.0)

            # get initial action
            S₀ = calc_S(hmc,model)

            # swap mean phonon positions
            @. xᵢ = xᵢ - x̄ᵢ + x̄ⱼ
            @. xⱼ = xⱼ - x̄ⱼ + x̄ᵢ

            # update exp{-Δτ⋅V[x]}
            update_model!(model)

            # calculate O⁻¹⋅Λ⋅ϕ₊ and O⁻¹⋅Λ⋅ϕ₋
            iters = calc_O⁻¹Λϕ!(hmc,model,preconditioner,2.0)

            # get final action
            S₁ = calc_S(hmc,model)

            # accept/reject decision
            if rand(model.rng) < exp(-(S₁-S₀))

                accepted += 1.0
            else

                # swap mean phonon positions
                @. xᵢ = xᵢ - x̄ⱼ + x̄ᵢ
                @. xⱼ = xⱼ - x̄ᵢ + x̄ⱼ

                # update exp{-Δτ⋅V[x]}
                update_model!(model)
            end
        end
    end

    return accepted/nbonds
end

function special_update!(model::AbstractModel{T},hmc::HybridMonteCarlo{T},ru::SwapUpdate,preconditioner)::T where {T<:AbstractFloat}

    return 0.0
end

end<|MERGE_RESOLUTION|>--- conflicted
+++ resolved
@@ -76,20 +76,6 @@
     Which sites the reflection will be applied to.
     """
     sites::Vector{Int}
-<<<<<<< HEAD
-
-    function ReflectionUpdate(x::AbstractVector{T},Nph::Int,active::Bool,freq::Int,nsites::Int) where {T<:AbstractFloat}
-
-        if nsites <= 0 || freq <= 0
-            active = false
-            sites  = zeros(Int,0)
-        else
-            sites = zeros(Int,nsites)
-        end
-        return new{T}(active,freq,nsites,sites)
-    end
-=======
->>>>>>> 86bb2b31
 end
 
 function ReflectionUpdate(model::HolsteinModel,freq::Int,nsites::Int)
@@ -112,15 +98,6 @@
 
     @unpack Nph, Lτ = model
     @unpack nsites, sites = ru
-<<<<<<< HEAD
-
-    # get all phonon fields
-    x = reshaped(model.x,Lτ,Nph)
-
-    # randomly sample sites
-    sample!(model.rng,1:Nph,sites,replace=false)
-=======
->>>>>>> 86bb2b31
 
     # counts number of accepted reflections
     accepted = 0.0
