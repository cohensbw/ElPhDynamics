--- conflicted
+++ resolved
@@ -115,28 +115,6 @@
 previous trajectory.
 """
 function estimate_μ(tuner::MuTuner{T})::Tuple{T,T} where {T<:AbstractFloat}
-<<<<<<< HEAD
-    μ_bar = tuner.μ_bar
-
-    # Run through and reconstruct the N̄ and κ̄ trajectories
-    N_bar = tuner.N_traj[1]
-    κ_bar = tuner.κ_traj[1]
-    N_bar_traj = Vector{Float64}()
-    κ_bar_traj = Vector{Float64}()
-    sizehint!(N_bar_traj, length(tuner.N_traj))
-    sizehint!(κ_bar_traj, length(tuner.κ_traj))
-    for i in 1:length(tuner.N_traj)
-        N_bar = forgetful_mean((@view tuner.N_traj[1:i]), tuner.forgetful_c, N_bar)
-        κ_bar = forgetful_mean((@view tuner.κ_traj[1:i]), tuner.forgetful_c, κ_bar)
-        push!(N_bar_traj, N_bar)
-        push!(κ_bar_traj, κ_bar)
-    end
-
-    μ_corrections = (tuner.target_N .- N_bar_traj) ./ κ_bar_traj
-    forgetful_idx = convert(Int, tuner.forgetful_c * length(μ_corrections))
-    err_μ = sqrt(mean(μ_corrections[forgetful_idx:end] .^ 2))
-    return (μ_bar, err_μ)
-=======
     
     if tuner.active
 
@@ -165,7 +143,6 @@
 
         return (tuner.μ, 0.0)
     end
->>>>>>> e68add41
 end
 
 ############################
