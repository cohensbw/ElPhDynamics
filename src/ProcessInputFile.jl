module ProcessInputFile

using Pkg.TOML
using Random
using Statistics
using LinearAlgebra
using Logging
using LibGit2

using ..UnitCells: UnitCell
using ..Lattices: Lattice
using ..Models: HolsteinModel, SSHModel
using ..MuFinder: MuTuner, update_μ!
using ..Models: assign_μ!, assign_ω!, assign_λ!, assign_λ₂!, assign_ω₄!
using ..Models: assign_t!, assign_ωᵢⱼ!, assign_hopping!
using ..Models: initialize_model!, update_model!, read_phonons!, mulM!, mulMᵀ!
using ..GreensFunctions: EstimateGreensFunction, update!
using ..InitializePhonons: init_phonons_half_filled!
using ..LangevinDynamics: EulerDynamics, RungeKuttaDynamics, HeunsDynamics
using ..HMC: HybridMonteCarlo
using ..FourierAcceleration: FourierAccelerator, update_Q!, update_M!
using ..SimulationParams: SimulationParameters
using ..SimulationSummary: initialize_simulation_summary!

using ..KPMPreconditioners: LeftRightKPMPreconditioner, SymmetricKPMPreconditioner

export process_input_file, initialize_holstein_model


function process_input_file(filename::String)
    
    ########################
    ## READ IN INPUT FILE ##
    ########################
    
    input = TOML.parsefile(filename)

    # Input file must describe either a Langevin or a Hyrbid Monte Carlo Simulation but not both.
    @assert haskey(input,"hmc") ⊻ haskey(input,"langevin")

    ##################################
    ## DEFINE SIMULATION PARAMETERS ##
    ##################################

    if haskey(input,"hmc")
        meas_freq = input["hmc"]["meas_freq"]
        nsteps    = input["hmc"]["simulation_updates"]
        burnin    = input["hmc"]["burnin_updates"]
    else
        @assert input["langevin"]["burnin_timesteps"]%input["langevin"]["meas_freq"]==0
        meas_freq = input["langevin"]["meas_freq"]
        nsteps    = input["langevin"]["simulation_timesteps"]
        burnin    = input["langevin"]["burnin_timesteps"]
    end

    # construct simulation parameters object.
    sim_params = SimulationParameters(burnin,
                                      nsteps,
                                      meas_freq,
                                      input["simulation"]["num_bins"],
                                      input["simulation"]["filepath"],
                                      input["simulation"]["foldername"])

    # make direcotory data will be written to
    mkdir(sim_params.datafolder)

    # initialize random number generator with seed
    if !("random_seed" in keys(input["simulation"]))
        input["simulation"]["random_seed"] = abs(rand(Int))
    end
    Random.seed!(input["simulation"]["random_seed"])

    # copy input file into data folder
    cp(filename, joinpath(sim_params.datafolder,filename))

    # create log for simulation
    logfilename = joinpath(sim_params.datafolder, sim_params.foldername*".log")
    logio       = open(logfilename,"w+")
    logger      = SimpleLogger(logio)
    global_logger(logger)
    
    # write current git commit tag of code to log file
    @info( "Commit Hash: "*LibGit2.head(abspath(joinpath(dirname(Base.find_package("Langevin")), ".."))) )
    flush(logio)

    ######################
    ## INITIALIZE MODEL ##
    ######################

    # initialize model
    model = initialize_model(filename)
    
    # if hosltein model
    if haskey(input,"holstein")

<<<<<<< HEAD
    # intialize phonon field
    if input["holstein"]["read_phonon_config"]
        phononfile = input["holstein"]["phonon_config_file"]
        read_phonons(holstein, phononfile)
        cp(phononfile, sim_params.datafolder * split(phononfile,"/")[end])
    else
        init_phonons_half_filled!(holstein)
=======
        if !haskey(input["holstein"],"read_phonon_config")
            input["holstein"]["read_phonon_config"] = false
        end

        # intialize phonon field
        if input["holstein"]["read_phonon_config"] # read in phonon field
            phononfile = input["holstein"]["phonon_config_file"]
            read_phonons!(model, phononfile)
            cp(filename, joinpath(sim_params.datafolder,phononfile))
        else # initialize to random phonon field
            init_phonons_half_filled!(model)
        end
    
    # if ssh model
    elseif haskey(input,"ssh")

        if !haskey(input["ssh"],"read_phonon_config")
            input["ssh"]["read_phonon_config"] = false
        end

        # intialize phonon field
        if input["ssh"]["read_phonon_config"] # read in phonon field
            phononfile = input["ssh"]["phonon_config_file"]
            read_phonons!(model, phononfile)
            cp(filename, joinpath(sim_params.datafolder,phononfile))
        else # initialize to random phonon field
            init_phonons_half_filled!(model)
        end
>>>>>>> e68add41
    end

    #####################################
    ## TUNE DENSITY/CHEMICAL POTENTIAL ##
    #####################################

    if haskey(input,"tune_density")
        targed_density = input["tune_density"]["density"]
        memory         = input["tune_density"]["memory"]
        κ_min          = input["tune_density"]["kappa_min"]
        μ_tuner = MuTuner(true, mean(model.μ), targed_density*model.Nsites, model.Nsites, model.β, model.Δτ, memory, κ_min*model.Nsites)
    else
        μ_tuner = MuTuner(false, mean(model.μ), 1.0*model.Nsites, model.Nsites, model.β, model.Δτ, 0.75, 0.1)
    end

    ###########################
    ## DEFINE PRECONDITIONER ##
    ###########################

    if lowercase(input["solver"]["type"])=="cg"
        if haskey(input["solver"],"preconditioner")
            λ_lo = input["solver"]["preconditioner"]["lambda_lo"]
            λ_hi = input["solver"]["preconditioner"]["lambda_hi"]
            c1   = input["solver"]["preconditioner"]["c1"]
            c2   = input["solver"]["preconditioner"]["c2"]
            preconditioner = SymmetricKPMPreconditioner(model,λ_lo,λ_hi,c1,c2,false)
        else
            preconditioner = I
        end
    else
        λ_lo = input["solver"]["preconditioner"]["lambda_lo"]
        λ_hi = input["solver"]["preconditioner"]["lambda_hi"]
        c1   = input["solver"]["preconditioner"]["c1"]
        c2   = input["solver"]["preconditioner"]["c2"]
        preconditioner = LeftRightKPMPreconditioner(model,λ_lo,λ_hi,c1,c2,false)
    end
    
    #################################
    ## DEFINE FOURIER ACCELERATION ##
    #################################
    
    # defining FourierAccelerator type
    fa = FourierAccelerator(model)
    
    # set the mass used to construct fourier acceleration matrix
    for d in input["fourier_acceleration"]
        mass = d["mass"]
        if haskey(d,"c")
            c = d["c"]
        else
            c = 0.0
        end
        update_Q!(fa, model, d["omega_min"], d["omega_max"], mass)
        update_M!(fa, model, d["omega_min"], d["omega_max"], mass, c)
    end

    #####################
    ## DEFINE DYNAMICS ##
    #####################

    # check to bugs
    if haskey(input,"hmc") && haskey(input,"langevin")
        error("Config file cannot include both hmc and langevin tables.")
    end

    # number of degrees of freedom (phonon fields) to simulate
    NL = length(model)

    if haskey(input,"hmc")

        Δt              = input["hmc"]["dt"]
        tr              = input["hmc"]["trajectory_time"]
        construct_guess = input["hmc"]["construct_guess"]
        α               = input["hmc"]["momentum_conservation_fraction"]
        Nb              = input["hmc"]["num_multitimesteps"]

        # log file instructions
        if haskey(input["hmc"],"log")
            log = input["hmc"]["log"]
        else
            log = false
        end
        if log && haskey(input["hmc"],"verbose")
            verbose = input["hmc"]["verbose"]
        else
            verbose = false
        end
        hmc_simulation_logfile = joinpath(sim_params.datafolder,"hmc_sim_log.out")
        hmc_burnin_logfile     = joinpath(sim_params.datafolder,"hmc_burnin_log.out")

        @assert 0.0 <= α < 1.0
        simulation_dynamics = HybridMonteCarlo(model, Δt, tr, α, Nb, construct_guess, log=log, verbose=verbose,
                                               logfilename=hmc_simulation_logfile)

        # defining burnin dynamics
        if haskey(input["hmc"], "burnin")
            if haskey(input["hmc"]["burnin"],"dt")
                Δt = input["hmc"]["burnin"]["dt"]
            end
            if haskey(input["hmc"]["burnin"],"trajectory_time")
                tr = input["hmc"]["burnin"]["trajectory_time"]
            end
            if haskey(input["hmc"]["burnin"],"construct_guess")
                construct_guess = input["hmc"]["burnin"]["construct_guess"]
            end
            if haskey(input["hmc"]["burnin"],"momentum_conservation_fraction")
                α = input["hmc"]["burnin"]["momentum_conservation_fraction"]
            end
            if haskey(input["hmc"]["burnin"],"num_multitimesteps")
                Nb = input["hmc"]["burnin"]["num_multitimesteps"]
            end
            @assert 0.0 <= α < 1.0
        end
        burnin_dyanmics = HybridMonteCarlo(simulation_dynamics, Δt, tr, α, Nb, construct_guess,
                                           log=log, verbose=verbose, logfilename=hmc_burnin_logfile)

    elseif input["langevin"]["update_method"]==1

        Δt = input["langevin"]["dt"]
        simulation_dynamics = EulerDynamics(model,Δt)
        burnin_dyanmics = simulation_dynamics

    elseif input["langevin"]["update_method"]==2

        Δt = input["langevin"]["dt"]
        simulation_dynamics = RungeKuttaDynamics(model,Δt)
        burnin_dyanmics = simulation_dynamics

    elseif input["langevin"]["update_method"]==3

        Δt = input["langevin"]["dt"]
        simulation_dynamics = HeunsDynamics(model,Δt)
        burnin_dyanmics = simulation_dynamics

    end

    #########################
    ## DEFINE MEASUREMENTS ##
    #########################

    # construct object of estimating Green's function
    Gr = EstimateGreensFunction(model)

    ########################################
    ## INITIALIZE SIMULATION SUMMARY FILE ##
    ########################################

    initialize_simulation_summary!(model,sim_params,input)
    
    return model, Gr, μ_tuner, sim_params, simulation_dynamics, burnin_dyanmics, fa, preconditioner, input
end

#####################################
## METHODS FOR INITIALIZING MODELS ##
## BASED ON THE CONFIGURATION FILE ##
#####################################

"""
Initialize a hamiltonian.
"""
function initialize_model(filename::String)

    # read input file
    input = TOML.parsefile(filename)

    if haskey(input,"holstein") && haskey(input,"ssh")
        error("Config file cannot include both ssh and holstein tables.")
    end

    if haskey(input,"holstein")
        return initialize_holstein_model(input)
    elseif haskey(input,"ssh")
        return initialize_ssh_model(input)
    else
        error("Neither holstein or ssh model defined.")
    end
end

"""
Initialize Holstein Model from config file.
"""
function initialize_holstein_model(input::Dict)
    
    # define lattice geometry
    unit_cell = UnitCell(input["lattice"]["ndim"],
                         input["lattice"]["norbits"],
                         hcat(input["lattice"]["lattice_vectors"]...),
                         hcat(input["lattice"]["basis_vectors"]...))
    
    # define lattice
    lattice = Lattice(unit_cell, input["lattice"]["L"])

    # restart for GMRES solver
    if haskey(input["solver"],"restart")
        restart = input["solver"]["restart"]
    else
        restart = 20
    end
    
    # initialize holstein model
    holstein = HolsteinModel(lattice,
                             input["holstein"]["beta"],
                             input["holstein"]["dtau"],
                             is_complex      = false,
                             iterativesolver = input["solver"]["type"],
                             tol             = input["solver"]["tol"],
                             maxiter         = input["solver"]["maxiter"],
                             restart         = restart)
    
    # adding phonon frequencies
    if haskey(input["holstein"],"omega")
        for d in input["holstein"]["omega"]
            stddev = 0.0
            if haskey(d,"stddev")
                stddev = d["stddev"]
            end
            for orbit in d["orbit"]
                assign_ω!(holstein,d["val"],stddev,orbit)
            end
        end
    end
    
    # adding chemical potential
    if haskey(input["holstein"],"mu")
        for d in input["holstein"]["mu"]
            stddev = 0.0
            if haskey(d,"stddev")
                stddev = d["stddev"]
            end
            for orbit in d["orbit"]
                assign_μ!(holstein,d["val"],stddev,orbit)
            end
        end
    end

    # check in anharmic term defined
    if haskey(input["holstein"],"omega4")
        # adding anharmoic term to holstein model
        for d in input["holstein"]["omega4"]
            stddev = 0.0
            if haskey(d,"stddev")
                stddev = d["stddev"]
            end
            for orbit in d["orbit"]
                assign_ω₄!(holstein,d["val"],stddev,orbit)
            end
        end
    end
    
    # check if any hopping defined
    if haskey(input["holstein"],"t")
        for t in input["holstein"]["t"]
            stddev = 0.0
            if haskey(t,"stddev")
                stddev = t["stddev"]
            end
            assign_t!(holstein, t["val"], stddev, t["orbit"][1], t["orbit"][2], Vector{Int}(t["dL"]))
        end
    end

    # adding electron-phonon coupling
    if haskey(input["holstein"],"lambda")
        for d in input["holstein"]["lambda"]
            stddev = 0.0
            if haskey(d,"stddev")
                stddev = d["stddev"]
            end
            for orbit in d["orbit"]
                assign_λ!(holstein,d["val"],stddev,orbit)
            end
        end
    end

    # adding electron-phonon coupling
    if haskey(input["holstein"],"lambda2")
        for d in input["holstein"]["lambda2"]
            stddev = 0.0
            if haskey(d,"stddev")
                stddev = d["stddev"]
            end
            for orbit in d["orbit"]
                assign_λ₂!(holstein,d["val"],stddev,orbit)
            end
        end
    end

    # initialize model
    initialize_model!(holstein)

    return holstein
end


"""
Initialize SSH model from config file.
"""
function initialize_ssh_model(input::Dict)
    
    # define lattice geometry
    unit_cell = UnitCell(input["lattice"]["ndim"],
                         input["lattice"]["norbits"],
                         hcat(input["lattice"]["lattice_vectors"]...),
                         hcat(input["lattice"]["basis_vectors"]...))
    
    # define lattice
    lattice = Lattice(unit_cell, input["lattice"]["L"])

    # restart for GMRES solver
    if haskey(input["solver"],"restart")
        restart = input["solver"]["restart"]
    else
        restart = 20
    end
    
    # initialize holstein model
    ssh = SSHModel(lattice,
                   input["ssh"]["beta"],
                   input["ssh"]["dtau"],
                   is_complex      = false,
                   iterativesolver = input["solver"]["type"],
                   tol             = input["solver"]["tol"],
                   maxiter         = input["solver"]["maxiter"],
                   restart         = restart)

    # adding chemical potential
    for d in input["ssh"]["mu"]
        stddev = 0.0
        if "stddev" in keys(d)
            stddev = d["stddev"]
        end
        for orbit in d["orbit"]
            assign_μ!(ssh,d["val"],stddev,orbit)
        end
    end

    # add hoppings
    if haskey(input["ssh"],"hopping")
        for d in input["ssh"]["hopping"]
            if haskey(d,"t_avg")
                t = d["t_avg"]
            else
                t = 0.0
            end
            if haskey(d,"t_std")
                σt = d["t_std"]
            else
                σt = 0.0
            end
            if haskey(d,"alpha_avg")
                α = d["alpha_avg"]
            else
                α = 0.0
            end
            if haskey(d,"alpha_std")
                σα = d["alpha_std"]
            else
                σα = 0.0
            end
            if haskey(d,"alpha2_avg")
                α₂ = d["alpha2_avg"]
            else
                α₂ = 0.0
            end
            if haskey(d,"alpha2_std")
                σα₂ = d["alpha2_std"]
            else
                σα₂ = 0.0
            end
            if haskey(d,"omega_avg")
                ω = d["omega_avg"]
            else
                ω = 0.0
            end
            if haskey(d,"omega_std")
                σω = d["omega_std"]
            else
                σω = 0.0
            end
            if haskey(d,"omega4_avg")
                ω₄ = d["omega4_avg"]
            else
                ω₄ = 0.0
            end
            if haskey(d,"omega4_std")
                σω₄ = d["omega4_std"]
            else
                σω₄ = 0.0
            end
            o₁ = d["orbits"][1]
            o₂ = d["orbits"][2]
            dL = zeros(Int,3)
            dL[1:length(d["dL"])] .= d["dL"]
            assign_hopping!(ssh,t,σt,ω,σω,ω₄,σω₄,α,σα,α₂,σα₂,o₁,o₂,dL)
        end
    end

    # initialize model
    initialize_model!(ssh)

    return ssh
end

end<|MERGE_RESOLUTION|>--- conflicted
+++ resolved
@@ -93,15 +93,6 @@
     # if hosltein model
     if haskey(input,"holstein")
 
-<<<<<<< HEAD
-    # intialize phonon field
-    if input["holstein"]["read_phonon_config"]
-        phononfile = input["holstein"]["phonon_config_file"]
-        read_phonons(holstein, phononfile)
-        cp(phononfile, sim_params.datafolder * split(phononfile,"/")[end])
-    else
-        init_phonons_half_filled!(holstein)
-=======
         if !haskey(input["holstein"],"read_phonon_config")
             input["holstein"]["read_phonon_config"] = false
         end
@@ -130,7 +121,6 @@
         else # initialize to random phonon field
             init_phonons_half_filled!(model)
         end
->>>>>>> e68add41
     end
 
     #####################################
